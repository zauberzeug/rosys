--- conflicted
+++ resolved
@@ -1,54 +1,24 @@
 # RoSys
 
-<<<<<<< HEAD
-RoSys is an easy-to-use robot system based on modern web technologies.
-The purpose is simlar to [ROS](https://www.ros.org/).
-=======
 RoSys is an easy to use robot system based on modern web technologies.
-Its purpose is very simlar to [ROS](https://www.ros.org/).
+The purpose is very simlar to [ROS](https://www.ros.org/).
 But RoSys is completely build on existing web technologies and always uses the latest version of Python.
->>>>>>> e7a4fdde
 
 ## Features
 
 **All Python**
-<<<<<<< HEAD
-: Business logic is wired in Python while computation-heavy tasks are encapsulated through websockets or bindings.
+: Business logic is wired in Python while computation heavy tasks are encapsulated through websockets or bindings
 
 **Shared State**
-: All code can access and manipulate the global state -- this does not mean it should.
-Good software design is still neccessary but much easier if you do not have to perform serialization all the time.
+: All code can access and manipulate the global state -- this does not mean it should. 
+Good software design is still neccessary 
+But its much easier to do if you not have to perform serialization all the time.
 
 **No Threading**
-: Thanks to [asyncio](https://docs.python.org/3/library/asyncio.html) parallel code is executed with the guarantee that the state is not modified until reaching the next `await`.
+: Thanks to [asyncio](https://docs.python.org/3/library/asyncio.html) you can execute parallel code without locks and mutex mechanisms.
 
 **Web-UI**
 : Most machines need some kind of human interaction.
-Especially mobile robots benefit from a web-based user interface.
-We made sure it can be operated fully off the grid but can also be proxied through a gateway for remote operation.
-
-**Simulation**
-: Robot hardware is often slower than your development computer.
-Therefore RoSys supports a simulation mode.
-To get maximum performance the current implementation does not use a physics engine.
-
-**Testing**
-: You can use pytest to write full integration tests.
-They are based on the above-described simulation mode and accelerate the time for fast execution.
-=======
-: Business logic is wired in Python while computation heavy tasks are encapsulated through websockets or bindings.
-
-**Shared State**
-: All code can access and manipulate the global state -- this does not mean it should.
-Good software design is still neccessary.
-But its much easier to do if you not have to perform serialization all the time.
-
-**No Thrading**
-: Thanks to [asyncio](https://docs.python.org/3/library/asyncio.html), you can execute parallel code without locks and mutex mechanisms.
-
-**Web-UI**
-: Most machines need some kind of human interaction.
-Especially mobile robots benefit from a web based user interface.
 We made sure it can be operated fully off the grid but can also be proxied through a gateway for remote operation.
 
 **Simulation**
@@ -57,8 +27,8 @@
 To get maximal performance the current implementation does not run a full physics engine.
 
 **Testing**
-: You can use pytest to write high-level integration tests. It is based on the above described simulation mode and accelerates the robots time for super fast execution.
->>>>>>> e7a4fdde
+: You can use pytest to write high-level integration tests.
+It is based on the above described simulation mode and accelerates the robots time for super fast execution.
 
 !!! note
 
