--- conflicted
+++ resolved
@@ -20,24 +20,13 @@
         for uid, camera in self.world.cameras.items():
             if not camera.capture:
                 return
-<<<<<<< HEAD
             bytes = await self.run_io_bound(self.capture_image, uid)
             camera.images.append(Image(camera_id=uid, data=bytes, time=self.world.time))
         self.purge_old_images()
 
-    def capture_image(self, id):
+    def capture_image(self, id) -> bytes:
         _, image = self.devices[id].read()
-        bytes = cv2.imencode('.jpg', image)[1].tobytes()
-        return bytes
-=======
-            bytes = await self.run_io_bound(self.capture_frame, uid)
-            camera.frames.append(Frame(camera_id=uid, data=bytes, time=self.world.time))
-        self.purge_old_frames()
-
-    def capture_frame(self, id) -> bytes:
-        _, frame = self.devices[id].read()
-        return cv2.imencode('.jpg', frame)[1].tobytes()
->>>>>>> 81158b45
+        return cv2.imencode('.jpg', image)[1].tobytes()
 
     def purge_old_images(self):
         for camera in self.world.cameras.values():
