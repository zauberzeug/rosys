--- conflicted
+++ resolved
@@ -84,15 +84,10 @@
 def tear_down() -> None:
     log.info('teardown thread_pool')
     thread_pool.shutdown(wait=False, cancel_futures=True)
-<<<<<<< HEAD
-    [p.kill() for p in running_sh_processes]
+    [p.join(2) for p in running_sh_processes]
+    [p.terminate() for p in running_sh_processes if p.is_alive()]
     running_sh_processes.clear()
     if not rosys.is_test:
-=======
-    [p.join(2) for p in running_sh_processes]
-    [p.terminate() for p in running_sh_processes if p.is_alive()]
-    if not is_test:
->>>>>>> dabdce76
         log.info('teardown process_pool')
         [p.kill() for p in process_pool._processes.values()]
         process_pool.shutdown(wait=True, cancel_futures=True)
