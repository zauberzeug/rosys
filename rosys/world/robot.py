import os
from pydantic import BaseModel
from typing import Optional
from ..helpers import ModificationContext
from .pose import Pose
from .velocity import Velocity


class RobotShape(BaseModel):
    outline: list[tuple[float, float]] = [(-0.5, -0.5), (0.5, -0.5), (0.75, 0), (0.5, 0.5), (-0.5, 0.5)]
    height: float = 0.5


class RobotParameters(BaseModel, ModificationContext):
    linear_speed_limit: float = 0.5
    angular_speed_limit: float = 0.5
    minimum_turning_radius: float = 0.0
    max_detection_age_ramp: Optional[tuple[float, float]]
    hook_offset: float = 0.5
    carrot_offset: float = 0.6
    carrot_distance: float = 0.1


class Robot(BaseModel):
<<<<<<< HEAD
    name: str = os.environ['ROBOT_ID'] if 'ROBOT_ID' in os.environ else 'unnamed'
=======
    name: Optional[str] = os.environ.get('ROBOT_ID')
>>>>>>> db6142b8
    shape: RobotShape = RobotShape()
    parameters: RobotParameters = RobotParameters()
    prediction: Pose = Pose()
    detection: Optional[Pose]
    simulation: Pose = Pose()
    odometry: list[Velocity] = []
    current_velocity: Optional[Velocity]
    last_movement: float = 0
    hardware_time: Optional[float]
    battery: float = 0
    is_charging: bool = False
    temperature: float = 0
    emergency_stop: bool = False
    clock_offset: Optional[float]
    carrot: Optional[Pose]<|MERGE_RESOLUTION|>--- conflicted
+++ resolved
@@ -22,11 +22,7 @@
 
 
 class Robot(BaseModel):
-<<<<<<< HEAD
-    name: str = os.environ['ROBOT_ID'] if 'ROBOT_ID' in os.environ else 'unnamed'
-=======
     name: Optional[str] = os.environ.get('ROBOT_ID')
->>>>>>> db6142b8
     shape: RobotShape = RobotShape()
     parameters: RobotParameters = RobotParameters()
     prediction: Pose = Pose()
