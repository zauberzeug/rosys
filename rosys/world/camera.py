--- conflicted
+++ resolved
@@ -1,6 +1,5 @@
-<<<<<<< HEAD
 from __future__ import annotations
-from typing import List, Optional
+from typing import Optional
 from uuid import uuid4
 from pydantic import BaseModel, Field
 import numpy as np
@@ -9,26 +8,13 @@
 from .calibration import Calibration, Extrinsics, Intrinsics
 
 
-no_img_placeholder = Image.create_placeholder('no image')
-=======
-from pydantic import BaseModel, Field
-from .frame import Frame
->>>>>>> 81158b45
-
-
 class Camera(BaseModel):
     id: str
-<<<<<<< HEAD
     calibration: Optional[Calibration] = None
     size: Optional[ImageSize] = None
     capture: bool = True
     detect: bool = False
-    images: List[Image] = Field([no_img_placeholder], exclude=True)
-=======
-    capture: bool = True
-    detect: bool = False
-    frames: list[Frame] = Field([Frame.create_placeholder('no image')], exclude=True)
->>>>>>> 81158b45
+    images: list[Image] = Field([Image.create_placeholder('no image')], exclude=True)
 
     @property
     def latest_image_uri(self):
