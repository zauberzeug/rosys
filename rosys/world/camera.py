--- conflicted
+++ resolved
@@ -11,14 +11,7 @@
 class Camera(BaseModel):
     id: str
     calibration: Optional[Calibration] = None
-<<<<<<< HEAD
-    size: Optional[ImageSize] = None
-    images: List[Image] = Field([no_img_placeholder], exclude=True)
-=======
-    capture: bool = True
-    detect: bool = False
     images: list[Image] = Field([Image.create_placeholder('no image')], exclude=True)
->>>>>>> 9dbcf25a
 
     @property
     def latest_image_uri(self):
