--- conflicted
+++ resolved
@@ -1,11 +1,6 @@
-<<<<<<< HEAD
+from __future__ import annotations
+from pydantic import BaseModel
 from typing import Optional
-from pydantic import BaseModel
-=======
-from __future__ import annotations
-from typing import Optional
-from dataclasses import dataclass, field
->>>>>>> 9dbcf25a
 import PIL.Image
 import PIL.ImageDraw
 import io
@@ -13,12 +8,7 @@
 import urllib.parse
 
 
-<<<<<<< HEAD
 class ImageSize(BaseModel):
-=======
-@dataclass
-class ImageSize:
->>>>>>> 9dbcf25a
     width: int
     height: int
 
@@ -27,12 +17,7 @@
         return (self.width, self.height)
 
 
-<<<<<<< HEAD
 class Image(BaseModel):
-=======
-@dataclass
-class Image:
->>>>>>> 9dbcf25a
     camera_id: str
     size: ImageSize
     time: float  # World time of recording
@@ -54,15 +39,6 @@
         d.text((img.width/2-len(text)*3, img.height/2-5), text, fill=(255, 255, 255))
         bytesio = io.BytesIO()
         img.save(bytesio, format='PNG')
-<<<<<<< HEAD
-        result = Image(camera_id='no_cam_id', time=time or 0, size=ImageSize(width=img.width, height=img.height))
-        result.data = bytesio.getvalue()
-        return result
-
-    def __hash__(self):
-        return hash(self.id)
-=======
         image = Image(camera_id='no_cam_id', time=time or 0, size=ImageSize(width=img.width, height=img.height))
         image.data = bytesio.getvalue()
-        return image
->>>>>>> 9dbcf25a
+        return image