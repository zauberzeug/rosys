--- conflicted
+++ resolved
@@ -105,11 +105,7 @@
 
         async for image in stream():
             self._image_buffer = image
-<<<<<<< HEAD
         self.log.warning('Capture task stopped')
-=======
-
->>>>>>> 73acff74
         self.capture_task = None
 
     def capture(self) -> Optional[bytes]:
