--- conflicted
+++ resolved
@@ -111,48 +111,25 @@
     async def _set_fps(self, fps: int) -> None:
         if self.device is None:
             raise ValueError('Device is not connected')
-<<<<<<< HEAD
-        assert self.device.settings_interface is not None
-
-        await self.device.settings_interface.set_fps(fps)
-=======
 
         await self.device.set_fps(fps)
         self.polling_interval = 1.0 / fps
->>>>>>> 2f47e5fd
 
     async def _get_fps(self) -> int:
         if self.device is None:
             raise ValueError('Device is not connected')
-<<<<<<< HEAD
-        assert self.device.settings_interface is not None
-
-        return await self.device.settings_interface.get_fps()
-=======
 
         return await self.device.get_fps()
->>>>>>> 2f47e5fd
 
     async def _set_resolution(self, resolution: tuple[int, int]) -> None:
         if self.device is None:
             raise ValueError('Device is not connected')
-<<<<<<< HEAD
-        assert self.device.settings_interface is not None
-
-        await self.device.settings_interface.set_stream_resolution(*resolution)
-=======
 
         await self.device.set_resolution(*resolution)
->>>>>>> 2f47e5fd
 
     async def _get_resolution(self) -> tuple[int, int]:
         if self.device is None:
             raise ValueError('Device is not connected')
-<<<<<<< HEAD
-        assert self.device.settings_interface is not None
-
-        return await self.device.settings_interface.get_stream_resolution()
-=======
 
         return await self.device.get_resolution()
 
@@ -166,5 +143,4 @@
         if self.device is None:
             raise ValueError('Device is not connected')
 
-        return await self.device.get_mirrored()
->>>>>>> 2f47e5fd
+        return await self.device.get_mirrored()