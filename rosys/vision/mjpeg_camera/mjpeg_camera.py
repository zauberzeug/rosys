--- conflicted
+++ resolved
@@ -28,11 +28,7 @@
                  ) -> None:
         super().__init__(id=id, name=name, connect_after_init=connect_after_init, streaming=streaming,
                          image_grab_interval=image_grab_interval, base_path_overwrite=base_path_overwrite, **kwargs)
-<<<<<<< HEAD
-        self.logger = logging.getLogger(f'rosys.vision.mjpeg_camera.{self.id}')
-=======
         self.log = logging.getLogger(f'rosys.vision.mjpeg_camera.{self.id}')
->>>>>>> cf7fa783
         self.username = username
         self.password = password
 
@@ -66,11 +62,7 @@
             return
 
         if not self.ip:
-<<<<<<< HEAD
-            self.logger.error('No IP address provided')
-=======
             self.log.error('No IP address provided')
->>>>>>> cf7fa783
             return
 
         self.device = MjpegDevice(self.mac, self.ip, index=self.index, username=self.username, password=self.password)
