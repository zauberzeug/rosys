import logging
from typing import TYPE_CHECKING, Optional

import cv2
import numpy as np
from fastapi import Response
from nicegui import app

from .. import run
from .camera import Camera
from .image import Image

if TYPE_CHECKING:
    from .camera_provider import CameraProvider

log = logging.getLogger('rosys.image_route')


def create_image_route(camera_provider: 'CameraProvider') -> None:
    async def get_image(camera_id: str, timestamp: str, shrink: int = 1) -> Response:
        return await _get_image(camera_provider.cameras, camera_id, timestamp, shrink)
    app.add_api_route('/' + camera_provider.base_path + '/{camera_id}/{timestamp}', get_image)

    async def get_placeholder(shrink: int = 1) -> Response:
        return await _get_placeholder(shrink)
    app.add_api_route('/' + camera_provider.base_path + '/placeholder', get_placeholder)


async def _get_placeholder(shrink:int = 1) -> Response:
    return Response(content=Image.create_placeholder('no image', shrink = shrink).data, media_type='image/jpeg')


async def _get_image(cameras: dict[str, Camera], camera_id: str, timestamp: str, shrink: int = 1) -> Response:
    try:
        camera = cameras.get(camera_id)
        if not camera:
            return Response(content='Camera not found', status_code=404)
        jpeg = await _try_get_jpeg(camera, timestamp, shrink)
        if not jpeg:
            return Response(content='Image not found', status_code=404)
        return Response(content=jpeg, headers={'cache-control': 'max-age=7776000'}, media_type='image/jpeg')
    except Exception:
        log.exception('could not get image')
        raise


async def _try_get_jpeg(camera: Camera, timestamp: str, shrink: int) -> Optional[bytes]:
    for image in reversed(camera.images):
        if str(image.time) == timestamp and image.data is not None:
            jpeg = image.data
            if shrink != 1:
                array = np.frombuffer(image.data, dtype=np.uint8)
                if array is None:
                    return None
                jpeg = await run.cpu_bound(_shrink, shrink, array)
            return jpeg
    return None


def _shrink(factor: int, array: np.ndarray) -> Optional[bytes]:
    decoded = cv2.imdecode(array, cv2.IMREAD_COLOR)
<<<<<<< HEAD
    if decoded is None:
        return None
=======
>>>>>>> f73bd98c
    img = decoded[::factor, ::factor]
    return cv2.imencode('.jpg', img, [int(cv2.IMWRITE_JPEG_QUALITY), 60])[1].tobytes()<|MERGE_RESOLUTION|>--- conflicted
+++ resolved
@@ -26,8 +26,8 @@
     app.add_api_route('/' + camera_provider.base_path + '/placeholder', get_placeholder)
 
 
-async def _get_placeholder(shrink:int = 1) -> Response:
-    return Response(content=Image.create_placeholder('no image', shrink = shrink).data, media_type='image/jpeg')
+async def _get_placeholder(shrink: int = 1) -> Response:
+    return Response(content=Image.create_placeholder('no image', shrink=shrink).data, media_type='image/jpeg')
 
 
 async def _get_image(cameras: dict[str, Camera], camera_id: str, timestamp: str, shrink: int = 1) -> Response:
@@ -59,10 +59,5 @@
 
 def _shrink(factor: int, array: np.ndarray) -> Optional[bytes]:
     decoded = cv2.imdecode(array, cv2.IMREAD_COLOR)
-<<<<<<< HEAD
-    if decoded is None:
-        return None
-=======
->>>>>>> f73bd98c
     img = decoded[::factor, ::factor]
     return cv2.imencode('.jpg', img, [int(cv2.IMWRITE_JPEG_QUALITY), 60])[1].tobytes()