--- conflicted
+++ resolved
@@ -32,7 +32,6 @@
 
         self._cameras: dict[str, T] = {}
 
-<<<<<<< HEAD
     def request_backup(self) -> None:
         pass  # HACK: for the case that the camera provider derives from PersistentModule
 
@@ -44,8 +43,6 @@
         for camera in self._cameras.values():
             camera.NEW_IMAGE.register(self.NEW_IMAGE.emit)
 
-=======
->>>>>>> eeec086a
     @property
     def cameras(self) -> dict[str, T]:
         return self._cameras
