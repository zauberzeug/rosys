--- conflicted
+++ resolved
@@ -5,12 +5,9 @@
 from collections import deque
 from collections.abc import AsyncGenerator
 from contextlib import asynccontextmanager
-<<<<<<< HEAD
-from typing import Any, AsyncGenerator, Optional
+from typing import Any
 
 from typing_extensions import Self
-=======
->>>>>>> 2d24bb0a
 
 from ... import rosys
 from ...event import Event
