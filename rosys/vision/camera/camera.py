from __future__ import annotations

import abc
import asyncio
from collections import deque
from collections.abc import AsyncGenerator
from contextlib import asynccontextmanager

from ... import rosys
from ...event import Event
from ..image import Image
from ..image_route import create_image_route


class Camera(abc.ABC):
    MAX_IMAGES = 256

    def __init__(self,
                 *,
                 id: str,  # pylint: disable=redefined-builtin
                 name: str | None = None,
                 connect_after_init: bool = True,
                 streaming: bool = True,
                 polling_interval: float = 0.1,
                 base_path_overwrite: str | None = None,
                 **kwargs) -> None:
        super().__init__(**kwargs)
        self.id: str = id
        self.name = name or self.id
        self.connect_after_init = connect_after_init
        self.images: deque[Image] = deque(maxlen=self.MAX_IMAGES)
        self.base_path: str = f'images/{base_path_overwrite or id}'

        self.should_stream: bool = streaming

        self.NEW_IMAGE: Event = Event()

        self.device_connection_lock: asyncio.Condition = asyncio.Condition()

        create_image_route(self)

        if connect_after_init:
            if asyncio.get_event_loop().is_running():
                asyncio.create_task(self.connect())
            else:
                rosys.on_startup(self.connect)

        self.image_loop = rosys.Repeater(self.capture_image, interval=polling_interval)
        self.should_stream = streaming
        if streaming:
            self.image_loop.start()

    def __del__(self) -> None:
        self.image_loop.stop()

    @property
    def streaming(self) -> bool:
        return self.image_loop.running

    @streaming.setter
    def streaming(self, value: bool) -> None:
        self.should_stream = value
        if value:
            self.image_loop.start()
        else:
            self.image_loop.stop()

        self.should_stream = value

    @property
    def polling_interval(self) -> float:
        return self.image_loop.interval

    @polling_interval.setter
    def polling_interval(self, value: float) -> None:
        self.image_loop.interval = value

    def get_image_url(self, image: Image) -> str:
        return f'{self.base_path}/{image.time}'

    def get_latest_image_url(self) -> str:
        image = self.latest_captured_image
        if image is None or not self.is_connected:
            return f'{self.base_path}/placeholder'
        return self.get_image_url(image)

    def to_dict(self) -> dict:
        return {
            'id': self.id,
            'name': self.name,
            'connect_after_init': self.connect_after_init,
<<<<<<< HEAD
            'streaming': self.should_stream
=======
            'streaming': self.should_stream,
>>>>>>> 2f47e5fd
        }

    @property
    def is_connected(self) -> bool:
        """To be interpreted as "ready to capture images"."""
        return False

    @asynccontextmanager
    async def _device_connection(self) -> AsyncGenerator[None, None]:
        await self.device_connection_lock.acquire()
        try:
            yield
        finally:
            self.device_connection_lock.release()

    async def connect(self) -> None:  # noqa: B027
        pass

    async def disconnect(self) -> None:  # noqa: B027
        pass

    async def reconnect(self) -> None:
        await self.disconnect()
        await self.connect()

    @property
    def captured_images(self) -> list[Image]:
        return [i for i in self.images if i.data]

    @property
    def latest_captured_image(self) -> Image | None:
        return next((i for i in reversed(self.captured_images) if i.data), None)

    @property
    def latest_detected_image(self) -> Image | None:
        return next((i for i in reversed(self.captured_images) if i.detections), None)

    def get_recent_images(self, *, current_time: float | None = None, timespan: float = 10.0) -> list[Image]:
        """Returns all images that were captured. Latest images are at the end of the list.

        :param current_time: the starting time for the search; defaults to the current time
        :param timespan: the timespan to search back in seconds
        """
        if current_time is None:
            current_time = rosys.time()
        return [i for i in self.captured_images if i.time > current_time - timespan]

    def _add_image(self, image: Image) -> None:
        self.images.append(image)
        self.NEW_IMAGE.emit(image)

    async def capture_image(self) -> None:
        raise NotImplementedError('Implement capture_image() in your camera class!')<|MERGE_RESOLUTION|>--- conflicted
+++ resolved
@@ -89,11 +89,7 @@
             'id': self.id,
             'name': self.name,
             'connect_after_init': self.connect_after_init,
-<<<<<<< HEAD
-            'streaming': self.should_stream
-=======
             'streaming': self.should_stream,
->>>>>>> 2f47e5fd
         }
 
     @property
