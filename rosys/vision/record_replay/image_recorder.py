--- conflicted
+++ resolved
@@ -44,15 +44,7 @@
 
         :param image: the image to save
         """
-<<<<<<< HEAD
-        path = self.data_dir / image.camera_id.replace(':', '-')
-=======
-        if not image.data:
-            log.debug('No image data to save')
-            return
-
         path = self.data_dir / image.camera_id.replace(':', '--')
->>>>>>> 0a18298b
         path.mkdir(parents=True, exist_ok=True)
 
         file_path = path / f'{datetime.fromtimestamp(image.time).strftime(TIME_FORMAT)}.jpg'
