import logging

from ... import persistence, rosys
from ..camera_provider import CameraProvider
from .arp_scan import find_known_cameras
from .rtsp_camera import RtspCamera


class RtspCameraProvider(CameraProvider[RtspCamera], persistence.PersistentModule):
    """This module collects and provides real RTSP streaming cameras."""
    SCAN_INTERVAL = 10

    def __init__(self, *,
                 frame_rate: int = 6,
                 jovision_profile: int = 0,
                 network_interface: str | None = None,
                 auto_scan: bool = True) -> None:
        super().__init__()

        self.frame_rate = frame_rate
        self.jovision_profile = jovision_profile
        self.network_interface = network_interface

        self.log = logging.getLogger('rosys.rtsp_camera_provider')

        rosys.on_shutdown(self.shutdown)
        if auto_scan:
            rosys.on_repeat(self.update_device_list, self.SCAN_INTERVAL)

    def backup(self) -> dict:
        cameras = {}
        for camera in self._cameras.values():
            cameras[camera.id] = camera.to_dict()
        return {'cameras': cameras}

    def restore(self, data: dict[str, dict]) -> None:
        for camera_data in data.get('cameras', {}).values():
            camera = RtspCamera.from_dict(camera_data)
            self.add_camera(camera)
        for camera in self._cameras.values():
            camera.NEW_IMAGE.register(self.NEW_IMAGE.emit)

    @staticmethod
<<<<<<< HEAD
    async def scan_for_cameras(network_interface: Optional[str] = None) -> list[tuple[str, str]]:
=======
    async def scan_for_cameras(network_interface: str | None = None) -> list[tuple[str, str]]:
>>>>>>> 2f47e5fd
        return await find_known_cameras(network_interface=network_interface)

    async def update_device_list(self) -> None:
        for mac, ip in await find_known_cameras(network_interface=self.network_interface):
            if mac not in self._cameras:
                self.add_camera(RtspCamera(id=mac, fps=self.frame_rate, jovision_profile=self.jovision_profile, ip=ip))
            camera = self._cameras[mac]
            if not camera.is_connected:
                self.log.info('activating authorized camera %s...', camera.id)
                camera.ip = ip
                await camera.connect()

    async def shutdown(self) -> None:
        for camera in self._cameras.values():
            await camera.disconnect()<|MERGE_RESOLUTION|>--- conflicted
+++ resolved
@@ -41,11 +41,7 @@
             camera.NEW_IMAGE.register(self.NEW_IMAGE.emit)
 
     @staticmethod
-<<<<<<< HEAD
-    async def scan_for_cameras(network_interface: Optional[str] = None) -> list[tuple[str, str]]:
-=======
     async def scan_for_cameras(network_interface: str | None = None) -> list[tuple[str, str]]:
->>>>>>> 2f47e5fd
         return await find_known_cameras(network_interface=network_interface)
 
     async def update_device_list(self) -> None:
