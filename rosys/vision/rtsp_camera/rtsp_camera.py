import logging
from typing import Any

from typing_extensions import Self

from ... import rosys
from ..camera.configurable_camera import ConfigurableCamera
from ..camera.transformable_camera import TransformableCamera
from ..image import Image
from ..image_processing import get_image_size_from_bytes, process_jpeg_image
from .rtsp_device import RtspDevice


class RtspCamera(ConfigurableCamera, TransformableCamera):

    def __init__(self,
                 *,
                 id: str,  # pylint: disable=redefined-builtin
                 name: str | None = None,
                 connect_after_init: bool = True,
                 streaming: bool = True,
                 fps: int = 5,
                 jovision_profile: int = 1,
                 ip: str | None = None,
                 **kwargs,
                 ) -> None:
        super().__init__(id=id,
                         name=name,
                         connect_after_init=connect_after_init,
                         polling_interval=1.0 / fps,
                         streaming=streaming,
                         **kwargs)

        self.log = logging.getLogger(f'rosys.vision.rtsp_camera.{self.id}')

        self.device: RtspDevice | None = None
        self.jovision_profile: int = jovision_profile
        self.ip: str | None = ip

        self._register_parameter('fps', self.get_fps, self.set_fps,
                                 min_value=1, max_value=30, step=1, default_value=fps)
        self._register_parameter('jovision_profile', self.get_jovision_profile, self.set_jovision_profile,
                                 min_value=1, max_value=2, step=1, default_value=jovision_profile)

    def to_dict(self) -> dict[str, Any]:
        return super().to_dict() | {
            name: param.value for name, param in self._parameters.items()
        } | {
            'ip': self.ip,
        }

    @classmethod
    def from_dict(cls, data: dict[str, Any]) -> Self:
        return cls(**data)

    @property
    def is_connected(self) -> bool:
        return self.device is not None and self.device.capture_task is not None

    @property
    def url(self) -> str | None:
        if not self.is_connected:
            return None
        assert self.device is not None

        return self.device.url

    async def connect(self) -> None:
        if self.is_connected:
            return

        if not self.ip:
            self.log.error('no IP address provided for camera %s', self.id)
            return

        self.device = RtspDevice(mac=self.id, ip=self.ip, jovision_profile=self.jovision_profile)

        await self._apply_all_parameters()

    async def disconnect(self) -> None:
        if not self.is_connected:
            return
        logging.info('camera %s: disconnect initialized...', self.id)

        assert self.device is not None
        await self.device.shutdown()
        self.device = None

    async def capture_image(self) -> None:
        if not self.is_connected:
            return
        assert self.device is not None

        image_bytes = self.device.capture()

        if not image_bytes:
            return
        transformed_image_bytes = await rosys.run.cpu_bound(process_jpeg_image, image_bytes, self.rotation, self.crop)
        if transformed_image_bytes is None:
            return

        try:
            final_image_resolution = get_image_size_from_bytes(transformed_image_bytes)
        except ValueError:
            return

        image = Image(time=rosys.time(), camera_id=self.id, size=final_image_resolution, data=transformed_image_bytes)
        self._add_image(image)

    def set_fps(self, fps: int) -> None:
        if self.device is None or self.device.settings_interface is None:
            return
        self.device.settings_interface.set_fps(stream_id=self.jovision_profile, fps=fps)
        self.polling_interval = 1.0 / fps

    def get_fps(self) -> int | None:
        if self.device is None or self.device.settings_interface is None:
            return None
        fps = self.device.settings_interface.get_fps(stream_id=self.jovision_profile)
        return fps

    def set_jovision_profile(self, profile: int) -> None:
        if self.device is None:
            return
        self.jovision_profile = profile

    def get_jovision_profile(self) -> int | None:
        if self.device is None:
            return None
        return self.jovision_profile

    async def _apply_parameters(self, new_values: dict[str, Any], force_set: bool = False) -> None:
        await super()._apply_parameters(new_values, force_set)
        if self.is_connected:
            assert self.device is not None
<<<<<<< HEAD
            self.device.update_settings(jovision_profile=self.jovision_profile, fps=self._parameters['fps'].value)
=======
            await self.device.restart_gstreamer()
>>>>>>> 2f47e5fd
<|MERGE_RESOLUTION|>--- conflicted
+++ resolved
@@ -133,8 +133,4 @@
         await super()._apply_parameters(new_values, force_set)
         if self.is_connected:
             assert self.device is not None
-<<<<<<< HEAD
-            self.device.update_settings(jovision_profile=self.jovision_profile, fps=self._parameters['fps'].value)
-=======
-            await self.device.restart_gstreamer()
->>>>>>> 2f47e5fd
+            await self.device.update_settings(jovision_profile=self.jovision_profile, fps=self._parameters['fps'].value)