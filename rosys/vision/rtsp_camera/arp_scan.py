import os
import sys
from typing import AsyncIterator, Optional

import ifaddr

from ... import rosys
from .vendors import VendorType, mac_to_vendor


<<<<<<< HEAD
def get_network_adapter() -> str | None:
    """Return the first network interface that is not a loopback or virtual interface."""
    for adapter in ifaddr.get_adapters():
        if any(adapter.name.startswith(prefix) for prefix in ['lo', 'can', 'docker', 'veth', 'br']):
            continue
        if adapter.ips is None:
            continue
        return adapter.name
=======
def get_network_interface() -> str | None:
    """Return the first network interface that is not a loopback or virtual interface."""
    for interface in ifaddr.get_adapters():
        if any(interface.name.startswith(prefix) for prefix in ['lo', 'can', 'docker', 'veth', 'br']):
            continue
        if interface.ips is None:
            continue
        return interface.name
>>>>>>> 08972e18
    return None


async def run_arp_scan(interface: Optional[str] = None) -> str:
    """Run an arp-scan on the given interface and return the output.
    :param interface: The network interface to use for the arp-scan.
    """
    if sys.platform.startswith('darwin'):
        arpscan_cmd = 'arp-scan'
    else:
        arpscan_cmd = '/usr/sbin/arp-scan'  # TODO is this necessary? sbin should be in path
    if os.getuid() != 0:
        arpscan_cmd = f'sudo {arpscan_cmd}'

    cmd = f'{arpscan_cmd} --localnet'
<<<<<<< HEAD
    if interface:
        cmd += f' --interface={interface}'
    else:
        adapter = get_network_adapter()
        if adapter:
            cmd += f' -I {adapter}'
=======
    if not interface:
        interface = get_network_interface()
    if interface:
        cmd += f' --interface {interface}'
>>>>>>> 08972e18

    output = await rosys.run.sh(cmd, timeout=10)

    if 'sudo' in output and 'name resolution' not in output:
        raise RuntimeError('Could not run arp-scan! Make sure it is installed and can be run with sudo.'
                           'Try running sudo visudo and add the following line: "rosys ALL=(ALL) NOPASSWD: /usr/sbin/arp-scan"')
    if 'Could not obtain MAC address for interface' in output:
<<<<<<< HEAD
        raise RuntimeError(f'arp-scan failed to obtain MAC address for interface {adapter}')
=======
        raise RuntimeError(f'arp-scan failed to obtain MAC address for interface {interface}')
>>>>>>> 08972e18
    return output


async def find_cameras(network_interface: Optional[str] = None) -> AsyncIterator[tuple[str, str]]:
    """Find all cameras in the local network and return MAC and IP addresses.
    :param network_interface: The network interface to use for the arp-scan.
    """
    output = await run_arp_scan(interface=network_interface)
    if 'ERROR' in output:
        return
    for line in output.splitlines():
        infos = line.split()
        if len(infos) < 2:
            continue
        mac = infos[1]
        ip = infos[0]
        if mac in ['packets', 'arp-scan'] or ip == 'Interface:':
            continue
        yield mac, ip


async def find_known_cameras(network_interface: Optional[str] = None) -> list[tuple[str, str]]:
    """Find all cameras of known vendors and return MAC addresses.
    :param network_interface: The network interface to use for the arp-scan.
    """
    return [(mac, ip) async for mac, ip in find_cameras(network_interface=network_interface) if mac_to_vendor(mac) != VendorType.OTHER]


async def find_ip(mac: str, network_interface: Optional[str] = None) -> Optional[str]:
    """Find the IP address of a camera with the given MAC address."""
    async for mac_, ip in find_cameras(network_interface=network_interface):
        if mac_ == mac:
            return ip
    return None<|MERGE_RESOLUTION|>--- conflicted
+++ resolved
@@ -8,16 +8,6 @@
 from .vendors import VendorType, mac_to_vendor
 
 
-<<<<<<< HEAD
-def get_network_adapter() -> str | None:
-    """Return the first network interface that is not a loopback or virtual interface."""
-    for adapter in ifaddr.get_adapters():
-        if any(adapter.name.startswith(prefix) for prefix in ['lo', 'can', 'docker', 'veth', 'br']):
-            continue
-        if adapter.ips is None:
-            continue
-        return adapter.name
-=======
 def get_network_interface() -> str | None:
     """Return the first network interface that is not a loopback or virtual interface."""
     for interface in ifaddr.get_adapters():
@@ -26,7 +16,6 @@
         if interface.ips is None:
             continue
         return interface.name
->>>>>>> 08972e18
     return None
 
 
@@ -42,19 +31,10 @@
         arpscan_cmd = f'sudo {arpscan_cmd}'
 
     cmd = f'{arpscan_cmd} --localnet'
-<<<<<<< HEAD
-    if interface:
-        cmd += f' --interface={interface}'
-    else:
-        adapter = get_network_adapter()
-        if adapter:
-            cmd += f' -I {adapter}'
-=======
     if not interface:
         interface = get_network_interface()
     if interface:
         cmd += f' --interface {interface}'
->>>>>>> 08972e18
 
     output = await rosys.run.sh(cmd, timeout=10)
 
@@ -62,11 +42,7 @@
         raise RuntimeError('Could not run arp-scan! Make sure it is installed and can be run with sudo.'
                            'Try running sudo visudo and add the following line: "rosys ALL=(ALL) NOPASSWD: /usr/sbin/arp-scan"')
     if 'Could not obtain MAC address for interface' in output:
-<<<<<<< HEAD
-        raise RuntimeError(f'arp-scan failed to obtain MAC address for interface {adapter}')
-=======
         raise RuntimeError(f'arp-scan failed to obtain MAC address for interface {interface}')
->>>>>>> 08972e18
     return output
 
 
