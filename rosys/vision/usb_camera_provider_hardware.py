--- conflicted
+++ resolved
@@ -24,7 +24,7 @@
 class Device:
     uid: str
     video_id: int
-    capture: Optional[VideoCapture] = None 
+    capture: Optional[VideoCapture] = None
     exposure_min: int = 0
     exposure_max: int = 0
     exposure_default: int = 0
@@ -140,21 +140,12 @@
             if camera.active and uid in self.devices and self.devices[uid].capture is not None:
                 await rosys.run.io_bound(self.set_parameters, camera, self.devices[uid])
 
-<<<<<<< HEAD
-    def capture_image(self, id: str) -> UMat:
-        capture = self.devices[id].capture
-        assert capture is not None   
-=======
-    def capture_image(self, id_) -> Any:
+    def capture_image(self, id_) -> UMat:
         device = self.devices[id_]
         assert device.capture is not None
         _, image = device.capture.read()
         return image
->>>>>>> f73bd98c
-
-        _, image = capture.read()
-        return image
-        
+
     async def activate(self, uid: str) -> None:
         camera = self._cameras[uid]
         device = self.devices[uid]
