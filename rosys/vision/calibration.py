--- conflicted
+++ resolved
@@ -55,38 +55,11 @@
         D: list[float] = [0] * 5
         return Intrinsics(matrix=K, distortion=D, size=size)
 
-<<<<<<< HEAD
-    @classmethod
-    def from_dict(cls, data: dict) -> Intrinsics:
-        return cls(
-            model=CameraModel.from_str(data['model']) if 'model' in data else CameraModel.PINHOLE,
-            matrix=data['matrix'],
-            distortion=data['distortion'],
-            omnidir_params=OmnidirParameters(**data['omnidir_params']) if 'omnidir_params' in data else None,
-            size=ImageSize(**data['size']),
-        )
-
-=======
->>>>>>> 2f47e5fd
 
 log = logging.getLogger('rosys.world.calibration')
 
 
 @dataclass(slots=True, kw_only=True)
-<<<<<<< HEAD
-=======
-class Extrinsics:
-    """The extrinsic parameters of a camera.
-
-    :param rotation: The rotation matrix R.
-    :param translation: The translation vector t.
-    """
-    rotation: Rotation = field(default_factory=lambda: Rotation.from_euler(np.pi, 0, 0))
-    translation: list[float] = field(default_factory=lambda: [0.0, 0.0, 1.0])
-
-
-@dataclass(slots=True, kw_only=True)
->>>>>>> 2f47e5fd
 class Calibration:
     """Represents the full calibration of a camera."""
     intrinsics: Intrinsics
