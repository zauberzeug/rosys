--- conflicted
+++ resolved
@@ -302,15 +302,10 @@
         D = np.array(self.intrinsics.distortion)
 
         if self.intrinsics.model == CameraModel.PINHOLE:
-<<<<<<< HEAD
-            new_K = self.get_undistorted_camera_matrix(crop=crop)
-            return cv2.undistortPoints(image_points, K, D, P=new_K, R=np.eye(3)).reshape(-1, 2)
-=======
             if crop:
                 log.warning('Cropping is not yet supported for pinhole cameras')
             new_K = self.get_undistorted_camera_matrix(crop=False)
-            return cv2.undistortPoints(image_points, K, D, P=new_K, R=np.eye(3))
->>>>>>> 4bdbe4ec
+            return cv2.undistortPoints(image_points, K, D, P=new_K, R=np.eye(3)).reshape(-1, 2)
         elif self.intrinsics.model == CameraModel.FISHEYE:
             new_K = self.get_undistorted_camera_matrix(crop=crop)
             return cv2.fisheye.undistortPoints(image_points, K, D, P=new_K).reshape(-1, 2)
@@ -351,21 +346,11 @@
         image_points = image_points.reshape(-1, 1, 2)
 
         if self.intrinsics.model == CameraModel.PINHOLE:
-<<<<<<< HEAD
-            new_K = self.get_undistorted_camera_matrix(crop=crop)
-            return cv2.undistortPoints(image_points, K, D, P=new_K, R=np.eye(3)).reshape(-1, 2)
-        elif self.intrinsics.model == CameraModel.FISHEYE:
-            new_K = self.get_undistorted_camera_matrix(crop=crop)
-            normalized_points = np.linalg.inv(new_K) @ cv2.convertPointsToHomogeneous(image_points).reshape(-1, 3).T
-            normalized_points = cv2.convertPointsFromHomogeneous(normalized_points.T).reshape(-1, 1, 2)
-            return cv2.fisheye.distortPoints(normalized_points, K, D).reshape(-1, 2)
-=======
-            return self._distort_points_pinhole(image_points)
+            return self._distort_points_pinhole(image_points).reshape(-1, 2)
         elif self.intrinsics.model == CameraModel.FISHEYE:
             new_K = self.get_undistorted_camera_matrix(crop=crop)
             normalized_points = cv2.undistortPoints(image_points, new_K, None)  # type: ignore
-            return cv2.fisheye.distortPoints(normalized_points, K, D)
->>>>>>> 4bdbe4ec
+            return cv2.fisheye.distortPoints(normalized_points, K, D).reshape(-1, 2)
         elif self.intrinsics.model == CameraModel.OMNIDIRECTIONAL:
             raise NotImplementedError('Re-distortion for omnidirectional cameras is not supported')
         else:
