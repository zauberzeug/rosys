--- conflicted
+++ resolved
@@ -35,13 +35,8 @@
                  estop: Optional[EStop] = None) -> None:
         self.name = name
         self.pins = pins
-<<<<<<< HEAD
-        lizard_code = '\n'.join(
-            f'{name}_{pin} = {expander.name + "." if expander else ""}Input({number})' for pin, number in pins.items())
-=======
         lizard_code = '\n'.join(f'{name}_{pin} = {expander.name + "." if expander else ""}Input({number})'
                                 for pin, number in pins.items())
->>>>>>> 14d98d83
         core_message_fields = [f'{name}_{pin}.level' for pin in pins]
         super().__init__(robot_brain=robot_brain,
                          lizard_code=lizard_code,
