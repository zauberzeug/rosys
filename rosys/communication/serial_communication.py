from typing import Optional
import asyncio
import os
import serial
from .communication import Communication


class SerialCommunication(Communication):
    device_path: str = '/dev/esp'
    baudrate: int = 115200

    def __init__(self):
        super().__init__()
        self.log.debug(f'connecting serial on {self.device_path} with baudrate {self.baudrate}')
        self.serial = serial.Serial(self.device_path, self.baudrate)
        self.buffer = ''

    @classmethod
    def is_possible(cls) -> bool:
        return os.path.exists(cls.device_path) and os.stat(cls.device_path).st_gid > 0

    def connect(self):
        if not self.serial.isOpen():
            self.serial.open()
            self.log.debug(f'reconnected serial on {self.device_path}')

    def disconnect(self):
        if self.serial.isOpen():
            self.serial.close()
            self.log.debug(f'disconnected serial on {self.device_path}')

    async def read(self) -> Optional[str]:
        if not self.serial.isOpen():
            return
        self.buffer += self.serial.read_all().decode()
        if '\n' in self.buffer:
            line, self.buffer = self.buffer.split('\r\n', 1)
<<<<<<< HEAD
            return line

    async def send_async(self, line: str):
        self.serial.write(f'{line}\n'.encode())
=======
            result = check(line)
            self.log.debug(f'read: {result}')
            return result

    async def send_async(self, line: str):
        self.serial.write(f'{augment(line)}\n'.encode())
        self.log.debug(f'send: {line}')
>>>>>>> b8b420fb
        await asyncio.sleep(0)<|MERGE_RESOLUTION|>--- conflicted
+++ resolved
@@ -35,18 +35,10 @@
         self.buffer += self.serial.read_all().decode()
         if '\n' in self.buffer:
             line, self.buffer = self.buffer.split('\r\n', 1)
-<<<<<<< HEAD
+            self.log.debug(f'read: {line}')
             return line
 
     async def send_async(self, line: str):
         self.serial.write(f'{line}\n'.encode())
-=======
-            result = check(line)
-            self.log.debug(f'read: {result}')
-            return result
-
-    async def send_async(self, line: str):
-        self.serial.write(f'{augment(line)}\n'.encode())
         self.log.debug(f'send: {line}')
->>>>>>> b8b420fb
         await asyncio.sleep(0)