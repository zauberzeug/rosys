import logging
from copy import deepcopy
from typing import Optional, Protocol

from .. import rosys
from ..event import Event
from ..geometry import Pose, PoseStep, Velocity


class VelocityProvider(Protocol):
    VELOCITY_MEASURED: Event


class Odometer:
    """An odometer collects velocity information from a given wheels module (or any velocity-providing hardware representation).

    It can also handle "detections", i.e. absolute pose information with timestamps.
    Given the history of previously received velocities, it can update its prediction of the current pose.

    The `get_pose` method provides robot poses from the within the last 10 seconds.
    """

    def __init__(self, wheels: VelocityProvider) -> None:
        self.ROBOT_MOVED = Event()
        """a robot movement is detected"""

        self.log = logging.getLogger('rosys.odometer')

        wheels.VELOCITY_MEASURED.register(self.handle_velocities)
        self.prediction: Pose = Pose()
        self.detection: Optional[Pose] = None
        self.current_velocity: Optional[Velocity] = None
        self.last_movement: float = 0
        self.history: list[Pose] = []
        self.odometry_frame: Pose = Pose()

        rosys.on_repeat(self.prune_history, 1.0)

    def handle_velocities(self, velocities: list[Velocity]) -> None:
        robot_moved: bool = False
        for velocity in velocities:
            if not self.history:
                self.history.append(Pose(time=velocity.time))
                continue

            dt = velocity.time - self.history[-1].time
            step = PoseStep(linear=dt*velocity.linear, angular=dt*velocity.angular, time=velocity.time)
            self.history.append(self.history[-1] + step)

            if step.linear or step.angular:
                robot_moved = True

        if self.history:
            self.prediction = self.odometry_frame.transform_pose(self.history[-1])
        if velocities:
            self.current_velocity = velocities[-1]
        if robot_moved:
            self.last_movement = step.time
            self.ROBOT_MOVED.emit()

    def handle_detection(self, detection: Pose) -> None:
        self.detection = detection

        if self.history:
            self.odometry_frame = self._compute_odometry_frame(self.get_pose(detection.time, local=True), detection)
            self.prediction = self.odometry_frame.transform_pose(self.history[-1])
        else:
            self.prediction = deepcopy(detection)

    def prune_history(self, max_age: float = 10.0) -> None:
        cut_off_time = rosys.time() - max_age
        while self.history and self.history[0].time <= cut_off_time:
            del self.history[0]

    def get_pose(self, time: float, local: bool = False) -> Pose:
        for i in range(1, len(self.history)):
            if self.history[i-1].time <= time < self.history[i].time:
                f = (time - self.history[i-1].time) / (self.history[i].time - self.history[i-1].time)
                local_pose = self.history[i-1].interpolate(self.history[i], f)
                return local_pose if local else self.odometry_frame.transform_pose(local_pose)
        if local:
            return deepcopy(self.history[-1])
        return Pose(x=self.prediction.x, y=self.prediction.y, yaw=self.prediction.yaw, time=time)

    @staticmethod
    def _compute_odometry_frame(local_pose: Pose, global_pose: Pose) -> Pose:
        frame = Pose.from_matrix(global_pose.matrix @ local_pose.inv_matrix)
        frame.time = global_pose.time
        return frame

<<<<<<< HEAD
    def reset(self):
        self.prediction = Pose()
        self.detection = None
        self.current_velocity = None
        self.last_movement: float = 0
        self.history: list[Pose] = []
=======
    def reset(self) -> None:
        self.prediction = Pose()
        self.detection = None
        self.current_velocity = None
        self.last_movement = 0
        self.history.clear()
>>>>>>> 14d98d83
        self.odometry_frame = Pose()<|MERGE_RESOLUTION|>--- conflicted
+++ resolved
@@ -88,19 +88,10 @@
         frame.time = global_pose.time
         return frame
 
-<<<<<<< HEAD
-    def reset(self):
-        self.prediction = Pose()
-        self.detection = None
-        self.current_velocity = None
-        self.last_movement: float = 0
-        self.history: list[Pose] = []
-=======
     def reset(self) -> None:
         self.prediction = Pose()
         self.detection = None
         self.current_velocity = None
         self.last_movement = 0
         self.history.clear()
->>>>>>> 14d98d83
         self.odometry_frame = Pose()