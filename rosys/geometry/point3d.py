--- conflicted
+++ resolved
@@ -1,16 +1,12 @@
 from __future__ import annotations
 
 import math
-<<<<<<< HEAD
 from builtins import tuple as builtin_tuple
+from collections.abc import Sequence
 from dataclasses import dataclass
-from typing import Sequence, overload
+from typing import overload
 
 import numpy as np
-=======
-from collections.abc import Sequence
-from dataclasses import dataclass
->>>>>>> 2d24bb0a
 
 from .point import Point
 
