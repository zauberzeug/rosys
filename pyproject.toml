[tool.poetry]
name = "rosys"
version = "0.0.0"
description = "Modular Robot System With Elegant Automation Capabilities"
authors = ["Zauberzeug GmbH <info@zauberzeug.com>"]
license = "MIT"
readme = "README.md"
repository = "https://github.com/zauberzeug/rosys"
keywords = ["robot", "framework", "automation", "control", "steer"]

[tool.poetry.dependencies]
python = ">=3.11, <3.14"
<<<<<<< HEAD
nicegui = "^3.0.3"
=======
nicegui = "^2.0.0"
>>>>>>> 33feeccd
pyserial = "^3.5"
numpy = ">=1.20.1,<2.0.0" # required by opencv-python < 4.9.0
scipy = "^1.7.2"
opencv-python = "4.9.0.80"
opencv-contrib-python = "4.9.0.80" # 4.10 currently does not support the omnidir module properly
psutil = "^5.9.0"
networkx = "^2.6.2"
tabulate = "^0.8.9"
coloredlogs = "^15.0.1"
humanize = "^4.0.0"
uvloop = ">=0.17.0"
dataclasses-json = "^0.5.7"
suntime = "^1.2.5"
line-profiler = "^4.1.3"
yappi = "^1.6.0"
pyloot = "^0.1.0"
objgraph = "^3.6.1"
imgsize = "^2.1"
ifaddr = "^0.2.0"
httpx = ">=0.25.0"
matplotlib = "^3.7.2"
pyudev = ">=0.21.0"
esptool = "^4.3"
pyquaternion = "^0.9.9"
cairosvg = "^2.7.0"
pillow = ">=10.3.0" # https://github.com/zauberzeug/rosys/security/dependabot/44
idna = ">=3.7" # https://github.com/zauberzeug/rosys/security/dependabot/45
uvicorn = "!=0.29.0" # test_examples.py fails with 0.29.0 due to persistency not correctly writing during teardown
requests = ">=2.32.4" # https://github.com/zauberzeug/rosys/security/dependabot/64
urllib3 = ">=2.5.0" # https://github.com/zauberzeug/rosys/security/dependabot/66

[tool.poetry.group.dev]
optional = true

[tool.poetry.group.dev.dependencies]
autopep8 = "^1.5.5"
pytest = "^6.2.1"
pytest-watch = "^4.2.0"
pytest-flakefinder = "^1.0.0"
pytest-profiling = "^1.7.0"
pytest-asyncio = "0.19.0"
debugpy = "^1.2.1"
py-spy = "^0.3.10"
cryptography = ">=44.0.1" # https://github.com/zauberzeug/rosys/security/dependabot/61
sh = "^1.14.2"
mypy = "^1.10.1"
pylint = "^3.2.5"
pre-commit = "^4.0.1"
poetry-dynamic-versioning = "^1.8.0"

[build-system]
requires = [
    "poetry-core>=1.0.0",
    "poetry-dynamic-versioning>=1.0.0,<2.0.0",
]
build-backend = "poetry_dynamic_versioning.backend"

[tool.poetry-dynamic-versioning]
enable = true
vcs = "git"
style = "pep440"

[tool.mypy]
python_version = "3.11"
install_types = true
check_untyped_defs = true

[[tool.mypy.overrides]]
module = [
    "cairosvg",
    "coloredlogs",
    "imgsize",
    "networkx",
    "objgraph",
    "pylab",
    "pyloot.*",
    "pyquaternion",
    "pyudev",
    "scipy.*",
    "serial.*",
    "socketio.*",
    "suntime",
    "yappi",
]
ignore_missing_imports = true

[tool.pytest.ini_options]
asyncio_mode = "auto"
# NOTE: changing default location of pytest_cache because the uvicorn file watcher somehow triggered too many reloads
cache_dir = "../.pytest_cache"
testpaths = [
    "tests"
]

[tool.poetry.plugins.pytest11]
rosys = "rosys.testing.fixtures"

[tool.pylint]
disable = [
    "C0103", # Invalid name (e.g., variable/function/class naming conventions)
    "C0111", # Missing docstring (in function/class/method)
    "C0301", # Line too long (exceeds character limit)
    "R0801", # Similar lines in %s files
    "R0902", # Too many public methods
    "R0903", # Too few public methods
    "R0904", # Too many public methods
    "R0912", # Too many branches
    "R0913", # Too many arguments
    "R0914", # Too many local variables
    "R0915", # Too many statements
    "R0917", # Too many positional arguments
    "R1702", # Too many nested blocks
    "R1705", # Unnecessary "else" after "return"
    "R1724", # Unnecessary "else" after "continue"
    "W0102", # Dangerous default value as argument
    "W0511", # TODO
    "W0718", # Catching too general exception
    "W1514", # Using open without explicitly specifying an encoding
]
extension-pkg-allow-list = "cv2,scipy.spatial"

[tool.pylint.TYPECHECK]
generated-members = "cv2.*,scipy.spatial.*,sh.*"

[tool.ruff]
indent-width = 4
line-length = 120
target-version = "py311"

[tool.ruff.lint]
select = [
    "I",  # isort
    "E",  # pycodestyle
    "W",  # pycodestyle
    "B",  # bugbear
    "F",  # pyflakes
    "UP", # pyupgrade
    "RUF", # ruff
    "PL", # pylint
    "NPY201", # NumPy 2.0
]
fixable = [
    "I",  # isort
    "RUF022", # `__all__` is not sorted
]
ignore = [
    "B024", # abstract class without abstract method
    "E501", # line too long
    "E741", # ambiguous variable name
    "PLR0911", # too many return statements
    "PLR0912", # too many branches
    "PLR0913", # too many arguments
    "PLR0915", # too many statements
    "PLR2004", # magic value comparison
]<|MERGE_RESOLUTION|>--- conflicted
+++ resolved
@@ -10,11 +10,7 @@
 
 [tool.poetry.dependencies]
 python = ">=3.11, <3.14"
-<<<<<<< HEAD
 nicegui = "^3.0.3"
-=======
-nicegui = "^2.0.0"
->>>>>>> 33feeccd
 pyserial = "^3.5"
 numpy = ">=1.20.1,<2.0.0" # required by opencv-python < 4.9.0
 scipy = "^1.7.2"
