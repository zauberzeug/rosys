--- conflicted
+++ resolved
@@ -10,11 +10,7 @@
 
 [tool.poetry.dependencies]
 python = ">=3.10, <3.12"
-<<<<<<< HEAD
-nicegui = "1.2.17"
-=======
-nicegui = ">=1.2.14"
->>>>>>> ca8dabd0
+nicegui = ">=1.3.2"
 asyncio = "^3.4.3"
 retry = "^0.9.2"
 aenum = "^3.1.5"
