import platform

import pytest

from rosys.vision import RtspCamera, RtspCameraProvider, SimulatedCamera, UsbCamera, UsbCameraProvider


async def test_simulated_camera():
    camera = SimulatedCamera(id='test_cam', width=800, height=600, streaming=False)
    await camera.connect()
    assert camera.is_connected
    await camera.capture_image()
    assert len(camera.images) == 1
    assert camera.images[0].size.width == 800
    assert camera.images[0].size.height == 600


async def test_usb_camera():
    if platform.system() != 'Linux':
        pytest.skip('UsbCamera is only supported on Linux.')
    connected_uids = list(await UsbCameraProvider.scan_for_cameras())
    if len(connected_uids) == 0:
        pytest.skip('No USB camera detected. This test requires a physical USB camera to be connected.')
    camera = UsbCamera(id=connected_uids[0], streaming=False)
    await camera.connect()
    assert camera.is_connected
    await camera.capture_image()
    assert len(camera.images) == 1


async def test_rtsp_camera():
    try:
        connected_uids = await RtspCameraProvider.scan_for_cameras()
    except Exception as e:
        if 'Could not run arp-scan!' in str(e):
            pytest.skip('arp-scan is not installed. This test requires arp-scan to be installed.')
        raise
    if len(connected_uids) == 0:
        pytest.skip('No RTSP camera detected. This test requires a physical RTSP camera on the local network.')
<<<<<<< HEAD
    camera = RtspCamera(id=connected_uids[0][0], connect_after_init=False)
    await camera.connect(ip=connected_uids[0][1])
=======
    camera = RtspCamera(id=connected_uids[0], streaming=False)
    await camera.connect()
>>>>>>> 428e0bc4
    assert camera.is_connected
    await camera.capture_image()
    assert len(camera.images) == 1<|MERGE_RESOLUTION|>--- conflicted
+++ resolved
@@ -37,13 +37,8 @@
         raise
     if len(connected_uids) == 0:
         pytest.skip('No RTSP camera detected. This test requires a physical RTSP camera on the local network.')
-<<<<<<< HEAD
-    camera = RtspCamera(id=connected_uids[0][0], connect_after_init=False)
-    await camera.connect(ip=connected_uids[0][1])
-=======
     camera = RtspCamera(id=connected_uids[0], streaming=False)
     await camera.connect()
->>>>>>> 428e0bc4
     assert camera.is_connected
     await camera.capture_image()
     assert len(camera.images) == 1