import asyncio
import platform

import pytest

from rosys.vision import RtspCamera, RtspCameraProvider, SimulatedCamera, UsbCamera, UsbCameraProvider


async def test_simulated_camera(integration):
    camera = SimulatedCamera(id='test_cam', width=800, height=600, streaming=False)
    await camera.connect()
    assert camera.is_connected
    await camera.capture_image()
    assert len(camera.images) == 1
    assert camera.images[0].size.width == 800
    assert camera.images[0].size.height == 600


async def test_usb_camera(integration):
    if platform.system() != 'Linux':
        pytest.skip('UsbCamera is only supported on Linux.')
    connected_uids = list(await UsbCameraProvider.scan_for_cameras())
    if len(connected_uids) == 0:
        pytest.skip('No USB camera detected. This test requires a physical USB camera to be connected.')
    camera = UsbCamera(id=connected_uids[0], streaming=False)
    await camera.connect()
    assert camera.is_connected
    await camera.capture_image()
    assert len(camera.images) == 1


<<<<<<< HEAD
@pytest.mark.usefixtures('integration')
async def test_rtsp_camera():
=======
async def test_rtsp_camera(integration):
>>>>>>> 2f47e5fd
    try:
        connected_uids = await RtspCameraProvider.scan_for_cameras()
    except Exception as e:
        if 'Could not run arp-scan!' in str(e):
            pytest.skip('arp-scan is not installed. This test requires arp-scan to be installed.')
        raise
    if len(connected_uids) == 0:
        pytest.skip('No RTSP camera detected. This test requires a physical RTSP camera on the local network.')
    mac, ip = connected_uids[0]
    camera = RtspCamera(id=mac, ip=ip, streaming=False)
    await camera.connect()
    assert camera.is_connected
    await asyncio.sleep(1)
    await camera.capture_image()
    assert len(camera.images) == 1<|MERGE_RESOLUTION|>--- conflicted
+++ resolved
@@ -29,12 +29,7 @@
     assert len(camera.images) == 1
 
 
-<<<<<<< HEAD
-@pytest.mark.usefixtures('integration')
-async def test_rtsp_camera():
-=======
 async def test_rtsp_camera(integration):
->>>>>>> 2f47e5fd
     try:
         connected_uids = await RtspCameraProvider.scan_for_cameras()
     except Exception as e:
