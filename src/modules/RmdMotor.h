--- conflicted
+++ resolved
@@ -74,11 +74,7 @@
         }
         else if (command == "get")
         {
-<<<<<<< HEAD
-            printf("%s get %d %.3f\n", this->name.c_str(), this->state, this->angle);
-=======
-            cprintln("%s get %d", this->name.c_str(), this->state);
->>>>>>> 3bbc7c52
+            cprintln("%s get %d %.3f", this->name.c_str(), this->state, this->angle);
         }
         else
         {
