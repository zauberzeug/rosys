#pragma once

#include <string>

#include "Module.h"
#include "roboclaw/RoboClaw.h"
#include "../utils/strings.h"
#include "../utils/defines.h"
#include "../utils/checksum.h"

class DualMotor : public Module
{
private:
    uint32_t accel1 = 1e5;
    uint32_t accel2 = 1e5;

    double homePw1 = 0;
    double homePw2 = 0;

    std::map<std::string, std::pair<int32_t, int32_t>> points;

    enum States
    {
        IDLE,
        HOMING_START,
        HOMING,
        MOVING,
    } state = IDLE;

    struct claw_values_t
    {
        uint32_t statusBits;
        uint8_t depth1;
        uint8_t depth2;
        int32_t position1;
        int32_t position2;
        int16_t current1;
        int16_t current2;
        int32_t countsPerSecond1;
        int32_t countsPerSecond2;
    } values;

    RoboClaw *claw;

    std::string state_to_string(States state)
    {
        return state == IDLE ? "IDLE" : state == HOMING_START ? "HOMING_START" : state == HOMING ? "HOMING" : state == MOVING ? "MOVING" : "unknown";
    }

    bool sendPower(double pw1, double pw2)
    {
        unsigned short int duty1 = (short int)(constrain(pw1, -1, 1) * 32767);
        unsigned short int duty2 = (short int)(constrain(pw2, -1, 1) * 32767);
        return claw->DutyM1M2(duty1, duty2);
    }

    bool read_values(claw_values_t &values)
    {
        values = {};

        uint8_t status;
        bool valid;

        values.statusBits = claw->ReadError(&valid);
        if (not valid)
            return false;

        valid = claw->ReadBuffers(values.depth1, values.depth2);
        if (not valid)
            return false;

        values.position1 = claw->ReadEncM1(&status, &valid);
        if (not valid)
            return false;

        values.position2 = claw->ReadEncM2(&status, &valid);
        if (not valid)
            return false;

        valid = claw->ReadCurrents(values.current1, values.current2);
        if (not valid)
            return false;

        values.countsPerSecond1 = claw->ReadISpeedM1(&status, &valid);
        if (not valid)
            return false;

        values.countsPerSecond2 = claw->ReadISpeedM2(&status, &valid);
        if (not valid)
            return false;

        return true;
    }

    std::string getOutput()
    {
        char buffer[256];
        std::sprintf(buffer, "%d\t%d\t%d\t%d\t%d\t%d\t%d\t%d\t%x\t%s",
            values.position1,
            values.position2,
            values.countsPerSecond1,
            values.countsPerSecond2,
            values.depth1,
            values.depth2,
            values.current1,
            values.current2,
            values.statusBits,
            state_to_string(state).c_str());
        return buffer;
    }

    bool handleError(bool valid)
    {
        static int count = 0;

        if (valid)
            count = 0;
        else
        {
            cprintln("%s Communication problem with %s RoboClaw", ++count < 3 ? "warn" : "error", name.c_str());
            claw->clear();
        }

        return valid;
    }

public:
    DualMotor(std::string name, std::string parameters) : Module(name)
    {
        std::string type = cut_first_word(parameters, ',');
        int address = parameters.empty() ? 128 : atoi(cut_first_word(parameters, ',').c_str());
        int baud = parameters.empty() ? 38400 : atoi(cut_first_word(parameters, ',').c_str());

        if (type != "roboclaw" and not type.empty())
        {
            cprintln("Invalid type: %s", type.c_str());
        }
        claw = new RoboClaw(UART_NUM_1, GPIO_NUM_26, GPIO_NUM_27, baud, address);
    }

    void setup()
    {
        claw->begin();
    }

    void loop()
    {
        if (not handleError(read_values(values)))
            return;

        Module::loop();

        static int16_t lastCurrent1 = 0;
        static int16_t lastCurrent2 = 0;
        if (state == HOMING_START)
        {
            lastCurrent1 = 0;
            lastCurrent2 = 0;

            wiggle();
            sendPower(-homePw1, -homePw2);
            delay(500);

            state = HOMING;
            return;
        }

        if (state == HOMING)
        {
            bool overcurrent1 = _min(lastCurrent1, values.current1) > 1000;
            bool overcurrent2 = _min(lastCurrent2, values.current2) > 1000;
            lastCurrent1 = values.depth1 == 0x80 ? values.current1 : 0;
            lastCurrent2 = values.depth2 == 0x80 ? values.current2 : 0;
            if (overcurrent1 or overcurrent2)
            {
                cprintln("error Overcurrent");
                if (handleError(sendPower(0, 0)))
                    state = IDLE;
            }
        }

        bool limit1 = values.statusBits & 0x400000;
        bool limit2 = values.statusBits & 0x800000;
        if (state == HOMING)
        {
            handleError(sendPower(limit1 ? 0 : homePw1, limit2 ? 0 : homePw2));
            if (limit1 & limit2)
            {
                state = IDLE;
                claw->ResetEncoders();
                cprintln("%s home completed", name.c_str());
            }
        }

        bool isEStopPressed = values.statusBits & 1;
        if (state == MOVING)
        {
<<<<<<< HEAD
            if (values.depth1 == 0x80 and values.depth2 == 0x80)
            {
                state = IDLE;
                if (not isEStopPressed)
                    printf("%s move completed\n", name.c_str());
            }
            else {
                if (limit1 or limit2) {
                    wiggle();
                    stop();
                    printf("error Limit switch during move command\n");
                }
            }
=======
            state = IDLE;
            if (not isEStopPressed)
                cprintln("%s move completed", name.c_str());
>>>>>>> 8b395a0b
        }
    }

    void handleMsg(std::string command, std::string parameters)
    {
        if (command == "pw")
        {
            double pw1 = atof(cut_first_word(parameters, ',').c_str());
            double pw2 = atof(cut_first_word(parameters, ',').c_str());
            handleError(sendPower(pw1, pw2));
        }
        else if (command == "home")
            state = HOMING_START;
        else if (command == "move")
        {
            if (state == IDLE)
            {
                std::string arg1 = cut_first_word(parameters, ',');
                std::string arg2 = cut_first_word(parameters, ',');
                std::string arg3 = cut_first_word(parameters, ',');
                if (points.count(arg1) > 0)
                    move(points[arg1].first, points[arg1].second, atof(arg2.c_str()));
                else
                    move(atoi(arg1.c_str()), atoi(arg2.c_str()), atof(arg3.c_str()));
            }
            else
            {
                cprintln("Can't start moving in state %s", state_to_string(state).c_str());
            }
        }
        else if (command == "stop")
            stop();
        else
        {
            Module::handleMsg(command, parameters);
        }
    }

    void set(std::string key, std::string value)
    {
        if (key == "accel1")
        {
            accel1 = atoi(value.c_str());
        }
        else if (key == "accel2")
        {
            accel2 = atoi(value.c_str());
        }
        else if (key == "homePw1")
        {
            homePw1 = atof(value.c_str());
        }
        else if (key == "homePw2")
        {
            homePw2 = atof(value.c_str());
        }
        else if (starts_with(key, "point_"))
        {
            cut_first_word(key, '_');
            int32_t pos1 = atoi(cut_first_word(value, ',').c_str());
            int32_t pos2 = atoi(cut_first_word(value, ',').c_str());
            points[key] = std::make_pair(pos1, pos2);
        }
        else
        {
            Module::set(key, value);
        }
    }

    void move(int32_t target1, int32_t target2, double duration)
    {
        uint32_t speed1 = abs(target1 - values.position1) / duration;
        uint32_t speed2 = abs(target2 - values.position2) / duration;
        if (handleError(claw->SpeedAccelDeccelPositionM1M2(
                this->accel1, speed1, this->accel1, target1,
                this->accel2, speed2, this->accel2, target2, 1)))
            state = MOVING;
    }

    void stop()
    {
        bool valid = false;
        while (not valid)
            valid = sendPower(0, 0);
        state = IDLE;
    }

    void wiggle()
    {
        claw->DutyM1M2(1, 1);
        delay(10);
        claw->DutyM1M2(65535, 65535);
        delay(10);
    }
};<|MERGE_RESOLUTION|>--- conflicted
+++ resolved
@@ -195,25 +195,19 @@
         bool isEStopPressed = values.statusBits & 1;
         if (state == MOVING)
         {
-<<<<<<< HEAD
             if (values.depth1 == 0x80 and values.depth2 == 0x80)
             {
                 state = IDLE;
                 if (not isEStopPressed)
-                    printf("%s move completed\n", name.c_str());
+                    cprintln("%s move completed", name.c_str());
             }
             else {
                 if (limit1 or limit2) {
                     wiggle();
                     stop();
-                    printf("error Limit switch during move command\n");
+                    cprintln("error Limit switch during move command");
                 }
             }
-=======
-            state = IDLE;
-            if (not isEStopPressed)
-                cprintln("%s move completed", name.c_str());
->>>>>>> 8b395a0b
         }
     }
 
