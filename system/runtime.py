import sys
import time
import asyncio
import task_logger
<<<<<<< HEAD
from typing import Coroutine
from actors.actor import Actor
=======
from typing import get_type_hints
>>>>>>> d578d571
from actors.esp import SerialEsp, MockedEsp
from actors.odometer import Odometer
from world.world import World
from world.robot import Robot
from world.mode import Mode


class Runtime:

    def __init__(self, mode: Mode):

        self.world = World(
            mode=mode,
            time=time.time(),
            robot=Robot(),
        )

        self.esp = SerialEsp(self.world) if mode == Mode.REAL else MockedEsp(self.world)
        self.odometer = Odometer(self.world)

        self.actors = [
            self.esp,
            self.odometer,
        ]

    async def run(self, seconds: float = sys.maxsize):

        end_time = self.world.time + seconds
        tasks = [task_logger.create_task(self.update_time(end_time))]

        for actor in self.actors:
            if hasattr(actor, "every_10_ms"):
                tasks.append(task_logger.create_task(self.automate(actor.every_10_ms, 0.01, end_time)))

        await asyncio.gather(*tasks)

    async def automate(self, step, interval, end_time):
        while self.world.time < end_time:
            await step()
            await self.sleep(interval)

    async def update_time(self, end_time):
        while True:
            self.world.time = self.world.time + 0.01 if self.world.mode == Mode.TEST else time.time()
            if self.world.time > end_time:
                break
            await asyncio.sleep(0 if self.world.mode == Mode.TEST else 0.01)

    async def sleep(self, seconds: float):
        if self.world.mode == Mode.TEST:
            end_time = self.world.time + seconds
            while self.world.time < end_time:
                await asyncio.sleep(0)
        else:
            await asyncio.sleep(seconds)

    def automate_old(self, async_func):

        params = []
        for name, type_ in get_type_hints(async_func).items():
            for obj in [self.world] + self.actors:
                if isinstance(obj, type_):
                    params.append(obj)
                    break
            else:
                raise Exception(f'parameter "{name}" of type {type_} is unknown')

        task_logger.create_task(async_func(*params))<|MERGE_RESOLUTION|>--- conflicted
+++ resolved
@@ -2,12 +2,7 @@
 import time
 import asyncio
 import task_logger
-<<<<<<< HEAD
-from typing import Coroutine
-from actors.actor import Actor
-=======
 from typing import get_type_hints
->>>>>>> d578d571
 from actors.esp import SerialEsp, MockedEsp
 from actors.odometer import Odometer
 from world.world import World
