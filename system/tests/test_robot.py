--- conflicted
+++ resolved
@@ -1,11 +1,6 @@
-<<<<<<< HEAD
-import asyncio
-from utilities.angle import deg
-=======
->>>>>>> cb6db8cb
 import pytest
 import numpy as np
-from tests.helper import assert_pose, drive
+from tests.helper import assert_pose, drive, deg
 
 
 @pytest.mark.asyncio
@@ -25,36 +20,32 @@
 
     drive(1.0)
     await world.simulate(seconds=np.sqrt(2))
-<<<<<<< HEAD
-    assert_pose(2.0, 1.0, deg(45), linear_tolerance=0.1)
+    assert_pose(2.0, 1.0, deg=45, linear_tolerance=0.1)
 
 
 @pytest.mark.asyncio
 async def test_driving_a_square(world):
-    assert_pose(0, 0, deg(0))
+    assert_pose(0, 0, deg=0)
 
     async def square():
-        drive(1, deg(0))
+        drive(1, deg=0)
         await world.robot.condition(lambda r: r.pose.x >= 2)
-        drive(0, deg(90))
-        await world.robot.condition(lambda r: r.pose.yaw.deg >= 90)
-        drive(1, deg(0))
+        drive(0, deg=90)
+        await world.robot.condition(lambda r: deg(r.pose.yaw) >= 90)
+        drive(1, deg=0)
         await world.robot.condition(lambda r: r.pose.y >= 2)
-        drive(0, deg(90))
-        await world.robot.condition(lambda r: r.pose.yaw.deg >= 180)
-        drive(1, deg(0))
+        drive(0, deg=90)
+        await world.robot.condition(lambda r: deg(r.pose.yaw) >= 180)
+        drive(1, deg=0)
         await world.robot.condition(lambda r: r.pose.x <= 0)
-        drive(0, deg(90))
-        await world.robot.condition(lambda r: r.pose.yaw.deg >= 270)
-        drive(1, deg(0))
+        drive(0, deg=90)
+        await world.robot.condition(lambda r: deg(r.pose.yaw) >= 270)
+        drive(1, deg=0)
         await world.robot.condition(lambda r: r.pose.y <= 0)
-        drive(0, deg(0))
+        drive(0, deg=0)
 
     world.automate(square())
     await world.simulate(seconds=5.0)
-    assert_pose(2, 2, deg(90))
+    assert_pose(2, 2, deg=90)
     await world.simulate(seconds=6.0)
-    assert_pose(0, 0, deg(270))
-=======
-    assert_pose(2.0, 1.0, deg=45, linear_tolerance=0.1)
->>>>>>> cb6db8cb
+    assert_pose(0, 0, deg=270)