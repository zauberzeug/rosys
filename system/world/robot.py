--- conflicted
+++ resolved
@@ -1,8 +1,4 @@
-<<<<<<< HEAD
 import asyncio
-from utilities.angle import Angle, rad
-=======
->>>>>>> cb6db8cb
 from pydantic import BaseModel
 import numpy as np
 from world.pose import Pose
@@ -15,12 +11,7 @@
     pose: Pose = Pose()
     velocity: Velocity = Velocity()
 
-<<<<<<< HEAD
-    def drive(self, linear: float, angular: Angle):
-=======
     def drive(self, linear: float, angular: float):
-
->>>>>>> cb6db8cb
         self.velocity.linear = linear
         self.velocity.angular = angular
 
@@ -33,17 +24,9 @@
 
         self.pose.x += dt * self.velocity.linear * np.cos(self.pose.yaw)
         self.pose.y += dt * self.velocity.linear * np.sin(self.pose.yaw)
-<<<<<<< HEAD
-        self.pose.yaw += rad(dt * self.velocity.angular)
+        self.pose.yaw += dt * self.velocity.angular
         #print('pose', self.pose, flush=True)
-
-    async def reaches(self, x: float, y: float, yaw: Angle = rad(0)):
-        while abs(x - self.pose.x) > 0.01 or abs(y - self.pose.y) > 0.01 or abs(yaw - self.pose.yaw) > 0.001:
-            await asyncio.sleep(0)
 
     async def condition(self, func):
         while not func(self):
-            await asyncio.sleep(0)
-=======
-        self.pose.yaw += dt * self.velocity.angular
->>>>>>> cb6db8cb
+            await asyncio.sleep(0)