--- conflicted
+++ resolved
@@ -63,13 +63,12 @@
 
 class MockedMachine(Machine):
 
-    width: float
+    width: float = 0
     realtime: bool = False
     _velocity: Velocity = PrivateAttr(Velocity(linear=0, angular=0))
     _delay: float = PrivateAttr()
-    width: float = 0
 
-    def __init__(self, width: float, delay: float = 0):
+    def __init__(self, width: float, delay: float = 0, realtime: bool = False):
 
         super().__init__()
         self.width = width
@@ -77,15 +76,11 @@
 
     async def read(self) -> Velocity:
 
-<<<<<<< HEAD
-        self.time += 0.1
-        await asyncio.sleep(self._delay)
-=======
         if self.realtime:
             self.time = time.time()
         else:
             self.time += 0.1
->>>>>>> aff6c6b2
+        await asyncio.sleep(self._delay)
 
         return self._velocity
 
