--- conflicted
+++ resolved
@@ -3,252 +3,4 @@
 
 ui.label('Hello RoSys!')
 
-<<<<<<< HEAD
-logging.basicConfig(level=logging.INFO)
-
-has_esp = os.path.exists('/dev/esp') and os.stat('/dev/esp').st_gid > 0
-runtime = Runtime(Mode.REAL if has_esp else Mode.SIMULATION)
-# runtime = Runtime(Mode.SIMULATION)
-
-if socket.gethostname() in ['z18', 'docker']:
-    logging.warning(f'using config for z18')
-    runtime.world.robot.shape.outline = [(0.41, 0.205), (0.5, 0), (0.41, -0.205), (-0.115, -0.205), (-0.115, 0.205)]
-    runtime.world.robot.shape.point_of_interest.x = -0.115
-    runtime.world.robot.shape.height = 0.19
-    runtime.world.marker = Marker.four_points(0.15, 0.14, 0.19)
-else:
-    logging.warning(f'unknown robot host "{socket.gethostname()}" using default settings')
-
-
-with ui.column().classes('w-full items-stretch'):
-    with ui.row().classes('items-stretch justify-items-stretch').style('flex-wrap:nowrap'):
-        svg_card = ui.card()
-        steering_card = ui.card()
-        with ui.column().classes('flex-grow items-stretch justify-items-stretch'):
-            image_card = ui.card().classes('flex-grow')
-            camera_card = ui.card()
-    with ui.row().classes('items-stretch justify-items-stretch'):
-        actor_card = ui.card()
-        parameter_card = ui.card().classes('flex-grow')
-        controller_card = ui.card()
-
-with steering_card:
-
-    state = ui.label()
-    ui.timer(0.1, lambda: state.set_text(f'''
-        {runtime.world.time:.3f} s
-        {runtime.world.state.name}
-        (x={runtime.world.robot.prediction.x:.3f},
-        y={runtime.world.robot.prediction.y:.3f})
-    '''))
-
-    with ui.row():
-        Joystick(size=50, color='blue', steerer=runtime.steerer)
-        ui.toggle(['OFF', 'ON', 'PULSING']).bind_value(
-            runtime.world.nozzle, forward=lambda x: NozzleState[x], backward=lambda x: x.name)
-
-    def update_three():
-        need_updates = [
-            three.set_robot('prediction', '#6E93D6', runtime.world.robot.prediction),
-            three.set_robot('detection', '#AEC0E2', runtime.world.robot.detection),
-            three.update_path(runtime.world.path),
-        ]
-        return not all(n == False for n in need_updates)
-    three = Three(robot_shape=runtime.world.robot.shape)
-    ui.timer(0.05, update_three)
-
-with svg_card:
-
-    def set_image_source():
-        image.set_source(f'drawings/default?t={runtime.world.time}')
-
-    def set_path():
-        runtime.world.path = drawings.load(runtime.world.robot.prediction, size.value)
-
-    def upload(files: List[bytearray]):
-        drawings.store(files[0])
-        set_image_source()
-        set_path()
-
-    ui.upload(on_upload=upload)
-    image = ui.image(source=None)
-
-    with ui.row().classes('items-end'):
-
-        def start():
-            runtime.automator.add(draw_path(runtime.world, runtime.esp))
-            runtime.resume()
-
-        def stop():
-            task_logger.create_task(runtime.pause())
-
-        size = ui.number('Size [m]', value=2.0, on_change=set_path)
-        ui.button('Start', on_click=start).props('icon=play_arrow')
-        ui.button('Stop', on_click=stop).props('icon=stop')
-
-    set_image_source()
-    set_path()
-
-with image_card:
-
-    with ui.row():
-
-        def download():
-            runtime.world.download_queue = list(runtime.world.cameras.keys())
-
-        ui.button('Download images', on_click=download)
-        download_timer = ui.timer(0.1, download)
-        ui.checkbox('Track').bind_value_to(download_timer.active)
-
-    with ui.image().style('width:20em') as ui_image:
-        ui_image.id = None
-        svg = ui.svg().style('background:transparent')
-
-    def update_camera_images():
-
-        three.update_images(runtime.world.images, runtime.world.cameras)
-
-        if not any(runtime.world.images):
-            return False
-
-        image = runtime.world.images[-1]
-
-        data = runtime.world.image_data.get(image.id)
-        if data is None:
-            return False
-
-        if image.detections is None:
-            return False
-
-        if ui_image.id == image.id:
-            return False
-
-        ui_image.source = f'imagedata/{image.id}'
-        ui_image.id = image.id
-        ic(image.detections)
-        svg_content = '<svg viewBox="0 0 1600 1200" width="100%" height="100%" xmlns="http://www.w3.org/2000/svg">'
-        for d in image.detections:
-            svg_content += f'<rect x="{d.x}" y="{d.y}" width="{d.width}" height="{d.height}" stroke="red" fill="red" fill-opacity="10%" />'
-            c = {
-                'dirt': 'D',
-                'robot': 'R',
-                'person': 'P',
-                'marker_vorne': 'v',
-                'marker_mitte': 'm',
-                'marker_hinten_links': 'l',
-                'marker_hinten_rechts': 'r',
-            }.get(d.category_name) or ''
-            svg_content += f'<text x="{d.x+2}" y="{d.y+d.height-2}" fill="red">{c}</text>'
-        svg_content += '</svg>'
-        svg.content = svg_content
-
-    ui.timer(1.0, update_camera_images)
-
-with camera_card:
-
-    ui.label('Cameras')
-
-    cams = ui.label()
-    ui.timer(1, lambda: cams.set_text('Clock offsets: ' + str({
-        k: v.synchronization.offset if v.synchronization is not None else None
-        for k, v in runtime.world.cameras.items()
-    })))
-
-    def set_height(height):
-        for camera in runtime.world.cameras.values():
-            try:
-                camera.calibration.extrinsics.translation[2] = height
-                camera.projection = None
-            except AttributeError:
-                pass
-
-    ui.number('Height [m]', on_change=lambda e: set_height(e.value))
-
-    with ui.row():
-        def clear_calibrations():
-            for camera in runtime.world.cameras.values():
-                camera.calibration = None
-                camera.projection = None
-
-        def clear_cameras():
-            runtime.world.cameras = {}
-        ui.button('Clear calibrations', on_click=clear_calibrations)
-        ui.button('Clear cameras', on_click=clear_cameras)
-
-with actor_card:
-
-    ui.label('Actors')
-
-    with ui.column().style('gap:0'):
-        actor_labels = {actor: ui.label()for actor in runtime.actors}
-        ui.timer(1.0, lambda: [label.set_text(str(actor)) for actor, label in actor_labels.items()])
-
-with parameter_card:
-
-    ui.label('Parameters')
-
-    ui.number('linear speed limit [m/s]').bind_value(runtime.world.robot.parameters.linear_speed_limit)
-    ui.number('angular speed limit [rad/s]').bind_value(runtime.world.robot.parameters.angular_speed_limit)
-    ui.number('carrot distance [m]').bind_value(runtime.world.robot.parameters.carrot_distance)
-
-with controller_card:
-
-    ui.label('Controller')
-
-    async def configure():
-        for line in [
-            'esp erase',
-            '+new bluetooth bt ESP_Z18',
-            '+new drive drive roboclaw,128,38400',
-            '+set drive.mPerTick=0.00001110',
-            '+set drive.width=0.45',
-            '+new led nozzle MCP_B7',
-            '+set nozzle.interval=0.1',
-            '+set nozzle.duty=0.999',  # NOTE: repeat=0 does not really work for 100 % duty cycle
-            '+set nozzle.repeat=0',
-            '+new button button MCP_A2',
-            '+new led manual MCP_B6',
-            '+if nozzle == 0 && button == 0 manual on;nozzle on',
-            '+if manual == 1 && button == 1 manual off;nozzle off',
-            '+set esp.outputModules=drive',
-            '+esp unmute',
-            '+set esp.ready=1',
-            '+set esp.24v=1',
-            'esp restart',
-        ]:
-            runtime.esp.send(line)
-            await asyncio.sleep(0.1)
-    ui.button('Configure', on_click=lambda: task_logger.create_task(configure()))
-    ui.button('Restart', on_click=lambda: runtime.esp.send('esp restart'))
-
-    offset = ui.label()
-    ui.timer(0.1, lambda: offset.set_text(f'Clock offset: {runtime.world.robot.clock_offset or 0:.3f} s'))
-
-ui.on_startup(runtime.run())
-ui.on_shutdown(runtime.stop())
-
-
-def get_image_data(request, **kwargs):
-
-    id = request.path_params['id']
-    return starlette.responses.Response(content=runtime.world.image_data[id], media_type='image/jpeg')
-
-
-def get_drawing(request, **kwargs):
-
-    return starlette.responses.FileResponse(f'{drawings.path}/{request.path_params["id"]}.svg')
-
-
-def get_world(request, **kwargs):
-
-    return starlette.responses.Response(content=runtime.world.json(exclude={'image_data'}), media_type='text/json')
-
-
-app.routes.insert(0, starlette.routing.Route('/imagedata/{id}', get_image_data))
-app.routes.insert(0, starlette.routing.Route('/drawings/{id}', get_drawing))
-app.routes.insert(0, starlette.routing.Route('/world', get_world))
-
-ui.run(title="RoSys")
-=======
-ui.run()
->>>>>>> 5e1e2e83
+ui.run(title="RoSys")