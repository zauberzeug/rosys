--- conflicted
+++ resolved
@@ -34,7 +34,6 @@
     cams = ui.label()
     ui.timer(1, lambda: cams.set_text(f'cams: {runtime.world.cameras}'))
 
-<<<<<<< HEAD
     def set_height(height):
         for camera in runtime.world.cameras.values():
             try:
@@ -43,23 +42,6 @@
                 pass
 
     ui.number('Height [m]', on_change=lambda e: set_height(e.value))
-=======
-def update_camera_images():
-    if len(runtime.world.images) > 0:
-        image = runtime.world.images[0]
-        if hasattr(cam_image, 'id') and cam_image.id == image.id:
-            return  # we do not need to update the same image again
-    else:
-        cam_image.source = None
-        cam_image.id = None
-        return
-    data = runtime.world.image_data.get(image.id)
-    if data is not None:
-        encoded = base64.b64encode(data).decode("utf-8")
-        cam_image.source = 'data:image/jpeg;base64,' + encoded
-        cam_image.id = image.id
-        ic(image.detections)
->>>>>>> 8794ef22
 
 with ui.card().style('width:600px'):
 
